--- conflicted
+++ resolved
@@ -874,7 +874,6 @@
 ///@brief SystemC controlled method. Creates new QED/Noise events (hits)
 void EventGenerator::qedNoiseEventMethod(void)
 {
-<<<<<<< HEAD
   if(mStopEventGeneration == false) {
     generateNextQedNoiseEvent();
     E_qed_noise_event.notify();
@@ -888,9 +887,4 @@
   mStopEventGeneration = true;
   mEventHitVector.clear();
   mQedNoiseHitVector.clear();
-=======
-  generateNextQedNoiseEvent();
-  E_qed_noise_event.notify();
-  next_trigger(mQedNoiseFeedRateNs, SC_NS);
->>>>>>> 0381fee3
 }